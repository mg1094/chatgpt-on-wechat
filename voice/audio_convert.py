--- conflicted
+++ resolved
@@ -68,66 +68,7 @@
     if any_path.endswith(".sil") or any_path.endswith(".silk") or any_path.endswith(".slk"):
         shutil.copy2(any_path, sil_path)
         return 10000
-<<<<<<< HEAD
     audio = AudioSegment.from_file(any_path)
-=======
-    if any_path.endswith(".wav"):
-        return pcm_to_sil(any_path, sil_path)
-    if any_path.endswith(".mp3"):
-        return mp3_to_sil(any_path, sil_path)
-    raise NotImplementedError("Not support file type: {}".format(any_path))
-
-
-def any_to_amr(any_path, amr_path):
-    """
-    把任意格式转成amr文件
-    """
-    if any_path.endswith(".amr"):
-        shutil.copy2(any_path, amr_path)
-        return
-    if (
-        any_path.endswith(".sil")
-        or any_path.endswith(".silk")
-        or any_path.endswith(".slk")
-    ):
-        raise NotImplementedError("Not support file type: {}".format(any_path))
-    audio = AudioSegment.from_file(any_path)
-    audio = audio.set_frame_rate(8000)  # only support 8000
-    audio.export(amr_path, format="amr")
-
-
-def mp3_to_wav(mp3_path, wav_path):
-    """
-    把mp3格式转成pcm文件
-    """
-    audio = AudioSegment.from_mp3(mp3_path)
-    audio.export(wav_path, format="wav")
-
-
-def pcm_to_sil(pcm_path, silk_path):
-    """
-    wav 文件转成 silk
-    return 声音长度，毫秒
-    """
-    audio = AudioSegment.from_wav(pcm_path)
-    rate = find_closest_sil_supports(audio.frame_rate)
-    # Convert to PCM_s16
-    pcm_s16 = audio.set_sample_width(2)
-    pcm_s16 = pcm_s16.set_frame_rate(rate)
-    wav_data = pcm_s16.raw_data
-    silk_data = pysilk.encode(wav_data, data_rate=rate, sample_rate=rate)
-    with open(silk_path, "wb") as f:
-        f.write(silk_data)
-    return audio.duration_seconds * 1000
-
-
-def mp3_to_sil(mp3_path, silk_path):
-    """
-    mp3 文件转成 silk
-    return 声音长度，毫秒
-    """
-    audio = AudioSegment.from_mp3(mp3_path)
->>>>>>> 9163ce71
     rate = find_closest_sil_supports(audio.frame_rate)
     # Convert to PCM_s16
     pcm_s16 = audio.set_sample_width(2)
@@ -139,6 +80,20 @@
     return audio.duration_seconds * 1000
 
 
+def any_to_amr(any_path, amr_path):
+    """
+    把任意格式转成amr文件
+    """
+    if any_path.endswith(".amr"):
+        shutil.copy2(any_path, amr_path)
+        return
+    if any_path.endswith(".sil") or any_path.endswith(".silk") or any_path.endswith(".slk"):
+        raise NotImplementedError("Not support file type: {}".format(any_path))
+    audio = AudioSegment.from_file(any_path)
+    audio = audio.set_frame_rate(8000)  # only support 8000
+    audio.export(amr_path, format="amr")
+
+
 def sil_to_wav(silk_path, wav_path, rate: int = 24000):
     """
     silk 文件转 wav
