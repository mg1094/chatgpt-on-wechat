--- conflicted
+++ resolved
@@ -45,16 +45,11 @@
         return ClaudeAIBot()
 
     elif bot_type == const.QWEN:
-<<<<<<< HEAD
         from bot.ali.ali_qwen_bot import AliQwenBot
         return AliQwenBot()
-=======
-        from bot.tongyi.tongyi_qwen_bot import TongyiQwenBot
-        return TongyiQwenBot()
 
     elif bot_type == const.GEMINI:
         from bot.gemini.google_gemini_bot import GoogleGeminiBot
         return GoogleGeminiBot()
 
->>>>>>> b4dc382f
     raise RuntimeError