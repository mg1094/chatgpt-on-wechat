# bot_type
OPEN_AI = "openAI"
CHATGPT = "chatGPT"
BAIDU = "baidu"  # 百度文心一言模型
XUNFEI = "xunfei"
CHATGPTONAZURE = "chatGPTOnAzure"
LINKAI = "linkai"
<<<<<<< HEAD
CLAUDEAI = "claude"
CLAUDEAPI = "claudeAPI"
QWEN = "qwen"
=======
CLAUDEAI = "claude"  # 使用cookie的历史模型
CLAUDEAPI= "claudeAPI"  # 通过Claude api调用模型
QWEN = "qwen"  # 旧版通义模型

QWEN_DASHSCOPE = "dashscope"  # 通义新版sdk和api key
>>>>>>> 6d972c7c


GEMINI = "gemini"
ZHIPU_AI = "glm-4"
MOONSHOT = "moonshot"
MiniMax = "minimax"


# model
CLAUDE3 = "claude-3-opus-20240229"
GPT35 = "gpt-3.5-turbo"
GPT35_0125 = "gpt-3.5-turbo-0125"
GPT35_1106 = "gpt-3.5-turbo-1106"

GPT_4o = "gpt-4o"
GPT4_TURBO = "gpt-4-turbo"
GPT4_TURBO_PREVIEW = "gpt-4-turbo-preview"
GPT4_TURBO_04_09 = "gpt-4-turbo-2024-04-09"
GPT4_TURBO_01_25 = "gpt-4-0125-preview"
GPT4_TURBO_11_06 = "gpt-4-1106-preview"
GPT4_VISION_PREVIEW = "gpt-4-vision-preview"

GPT4 = "gpt-4"
GPT4_32k = "gpt-4-32k"
GPT4_06_13 = "gpt-4-0613"
GPT4_32k_06_13 = "gpt-4-32k-0613"

WHISPER_1 = "whisper-1"
TTS_1 = "tts-1"
TTS_1_HD = "tts-1-hd"

<<<<<<< HEAD
MODEL_LIST = [
    "gpt-3.5-turbo",
    "gpt-3.5-turbo-16k",
    "gpt-4",
    "wenxin",
    "wenxin-4",
    "xunfei",
    "claude",
    "claude-3-opus-20240229",
    "gpt-4-turbo",
    "gpt-4-turbo-preview",
    "gpt-4-1106-preview",
    GPT4_TURBO_PREVIEW,
    GPT4_TURBO_01_25,
    GPT_4o,
    QWEN,
    GEMINI,
    ZHIPU_AI,
    MOONSHOT,
    QWEN_TURBO,
    QWEN_PLUS,
    QWEN_MAX,
    LINKAI_35,
    LINKAI_4_TURBO,
    LINKAI_4o,
    MiniMax,
]
=======
WEN_XIN = "wenxin"
WEN_XIN_4 = "wenxin-4"

QWEN_TURBO = "qwen-turbo"
QWEN_PLUS = "qwen-plus"
QWEN_MAX = "qwen-max"

LINKAI_35 = "linkai-3.5"
LINKAI_4_TURBO = "linkai-4-turbo"
LINKAI_4o = "linkai-4o"


MODEL_LIST = [
              GPT35, GPT35_0125, GPT35_1106, "gpt-3.5-turbo-16k",
              GPT_4o, GPT4_TURBO, GPT4_TURBO_PREVIEW, GPT4_TURBO_01_25, GPT4_TURBO_11_06, GPT4, GPT4_32k, GPT4_06_13, GPT4_32k_06_13,
              WEN_XIN, WEN_XIN_4,
              XUNFEI, GEMINI, ZHIPU_AI, MOONSHOT,
              "claude", "claude-3-haiku", "claude-3-sonnet", "claude-3-opus", "claude-3-opus-20240229",
              "moonshot-v1-8k", "moonshot-v1-32k", "moonshot-v1-128k",
              LINKAI_35, LINKAI_4_TURBO, LINKAI_4o,
              QWEN, QWEN_TURBO, QWEN_PLUS, QWEN_MAX
            ]
>>>>>>> 6d972c7c

# channel
FEISHU = "feishu"
DINGTALK = "dingtalk"<|MERGE_RESOLUTION|>--- conflicted
+++ resolved
@@ -5,23 +5,16 @@
 XUNFEI = "xunfei"
 CHATGPTONAZURE = "chatGPTOnAzure"
 LINKAI = "linkai"
-<<<<<<< HEAD
-CLAUDEAI = "claude"
-CLAUDEAPI = "claudeAPI"
-QWEN = "qwen"
-=======
 CLAUDEAI = "claude"  # 使用cookie的历史模型
 CLAUDEAPI= "claudeAPI"  # 通过Claude api调用模型
 QWEN = "qwen"  # 旧版通义模型
-
 QWEN_DASHSCOPE = "dashscope"  # 通义新版sdk和api key
->>>>>>> 6d972c7c
 
 
 GEMINI = "gemini"
 ZHIPU_AI = "glm-4"
 MOONSHOT = "moonshot"
-MiniMax = "minimax"
+MINIMAX = "minimax"
 
 
 # model
@@ -47,35 +40,6 @@
 TTS_1 = "tts-1"
 TTS_1_HD = "tts-1-hd"
 
-<<<<<<< HEAD
-MODEL_LIST = [
-    "gpt-3.5-turbo",
-    "gpt-3.5-turbo-16k",
-    "gpt-4",
-    "wenxin",
-    "wenxin-4",
-    "xunfei",
-    "claude",
-    "claude-3-opus-20240229",
-    "gpt-4-turbo",
-    "gpt-4-turbo-preview",
-    "gpt-4-1106-preview",
-    GPT4_TURBO_PREVIEW,
-    GPT4_TURBO_01_25,
-    GPT_4o,
-    QWEN,
-    GEMINI,
-    ZHIPU_AI,
-    MOONSHOT,
-    QWEN_TURBO,
-    QWEN_PLUS,
-    QWEN_MAX,
-    LINKAI_35,
-    LINKAI_4_TURBO,
-    LINKAI_4o,
-    MiniMax,
-]
-=======
 WEN_XIN = "wenxin"
 WEN_XIN_4 = "wenxin-4"
 
@@ -95,10 +59,10 @@
               XUNFEI, GEMINI, ZHIPU_AI, MOONSHOT,
               "claude", "claude-3-haiku", "claude-3-sonnet", "claude-3-opus", "claude-3-opus-20240229",
               "moonshot-v1-8k", "moonshot-v1-32k", "moonshot-v1-128k",
-              LINKAI_35, LINKAI_4_TURBO, LINKAI_4o,
-              QWEN, QWEN_TURBO, QWEN_PLUS, QWEN_MAX
+              QWEN, QWEN_TURBO, QWEN_PLUS, QWEN_MAX,
+              MINIMAX,
+              LINKAI_35, LINKAI_4_TURBO, LINKAI_4o
             ]
->>>>>>> 6d972c7c
 
 # channel
 FEISHU = "feishu"
