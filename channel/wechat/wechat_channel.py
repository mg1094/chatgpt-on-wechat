# encoding:utf-8

"""
wechat channel
"""

import io
import json
import os
import threading
import time

import requests

from bridge.context import *
from bridge.reply import *
from channel.chat_channel import ChatChannel
from channel.wechat.wechat_message import *
from common.expired_dict import ExpiredDict
from common.log import logger
from common.singleton import singleton
from common.time_check import time_checker
from config import conf
from lib import itchat
from lib.itchat.content import *
<<<<<<< HEAD
=======
from bridge.reply import *
from bridge.context import *
from config import conf, get_data_path
from common.time_check import time_checker
from common.expired_dict import ExpiredDict
>>>>>>> fc5d3e4e
from plugins import *


@itchat.msg_register([TEXT, VOICE, PICTURE])
def handler_single_msg(msg):
    # logger.debug("handler_single_msg: {}".format(msg))
    if msg["Type"] == PICTURE and msg["MsgType"] == 47:
        return None
    WechatChannel().handle_single(WeChatMessage(msg))
    return None


@itchat.msg_register([TEXT, VOICE, PICTURE], isGroupChat=True)
def handler_group_msg(msg):
    if msg["Type"] == PICTURE and msg["MsgType"] == 47:
        return None
    WechatChannel().handle_group(WeChatMessage(msg, True))
    return None


def _check(func):
    def wrapper(self, cmsg: ChatMessage):
        msgId = cmsg.msg_id
        if msgId in self.receivedMsgs:
            logger.info("Wechat message {} already received, ignore".format(msgId))
            return
        self.receivedMsgs[msgId] = cmsg
        create_time = cmsg.create_time  # 消息时间戳
        if (
            conf().get("hot_reload") == True
            and int(create_time) < int(time.time()) - 60
        ):  # 跳过1分钟前的历史消息
            logger.debug("[WX]history message {} skipped".format(msgId))
            return
        return func(self, cmsg)

    return wrapper


# 可用的二维码生成接口
# https://api.qrserver.com/v1/create-qr-code/?size=400×400&data=https://www.abc.com
# https://api.isoyu.com/qr/?m=1&e=L&p=20&url=https://www.abc.com
def qrCallback(uuid, status, qrcode):
    # logger.debug("qrCallback: {} {}".format(uuid,status))
    if status == "0":
        try:
            from PIL import Image

            img = Image.open(io.BytesIO(qrcode))
            _thread = threading.Thread(target=img.show, args=("QRCode",))
            _thread.setDaemon(True)
            _thread.start()
        except Exception as e:
            pass

        import qrcode

        url = f"https://login.weixin.qq.com/l/{uuid}"

        qr_api1 = "https://api.isoyu.com/qr/?m=1&e=L&p=20&url={}".format(url)
        qr_api2 = (
            "https://api.qrserver.com/v1/create-qr-code/?size=400×400&data={}".format(
                url
            )
        )
        qr_api3 = "https://api.pwmqr.com/qrcode/create/?url={}".format(url)
        qr_api4 = "https://my.tv.sohu.com/user/a/wvideo/getQRCode.do?text={}".format(
            url
        )
        print("You can also scan QRCode in any website below:")
        print(qr_api3)
        print(qr_api4)
        print(qr_api2)
        print(qr_api1)

        qr = qrcode.QRCode(border=1)
        qr.add_data(url)
        qr.make(fit=True)
        qr.print_ascii(invert=True)


@singleton
class WechatChannel(ChatChannel):
    NOT_SUPPORT_REPLYTYPE = []

    def __init__(self):
        super().__init__()
        self.receivedMsgs = ExpiredDict(60 * 60 * 24)

    def startup(self):
        itchat.instance.receivingRetryCount = 600  # 修改断线超时时间
        # login by scan QRCode
<<<<<<< HEAD
        hotReload = conf().get("hot_reload", False)
=======
        hotReload = conf().get('hot_reload', False)
        status_path = os.path.join(get_data_path(), "itchat.pkl")
>>>>>>> fc5d3e4e
        try:
            itchat.auto_login(enableCmdQR=2, hotReload=hotReload, statusStorageDir=status_path, qrCallback=qrCallback)
        except Exception as e:
            if hotReload:
                logger.error("Hot reload failed, try to login without hot reload")
                itchat.logout()
<<<<<<< HEAD
                os.remove("itchat.pkl")
                itchat.auto_login(
                    enableCmdQR=2, hotReload=hotReload, qrCallback=qrCallback
                )
=======
                os.remove(status_path)
                itchat.auto_login(enableCmdQR=2, hotReload=hotReload, qrCallback=qrCallback)
>>>>>>> fc5d3e4e
            else:
                raise e
        self.user_id = itchat.instance.storageClass.userName
        self.name = itchat.instance.storageClass.nickName
        logger.info(
            "Wechat login success, user_id: {}, nickname: {}".format(
                self.user_id, self.name
            )
        )
        # start message listener
        itchat.run()

    # handle_* 系列函数处理收到的消息后构造Context，然后传入produce函数中处理Context和发送回复
    # Context包含了消息的所有信息，包括以下属性
    #   type 消息类型, 包括TEXT、VOICE、IMAGE_CREATE
    #   content 消息内容，如果是TEXT类型，content就是文本内容，如果是VOICE类型，content就是语音文件名，如果是IMAGE_CREATE类型，content就是图片生成命令
    #   kwargs 附加参数字典，包含以下的key：
    #        session_id: 会话id
    #        isgroup: 是否是群聊
    #        receiver: 需要回复的对象
    #        msg: ChatMessage消息对象
    #        origin_ctype: 原始消息类型，语音转文字后，私聊时如果匹配前缀失败，会根据初始消息是否是语音来放宽触发规则
    #        desire_rtype: 希望回复类型，默认是文本回复，设置为ReplyType.VOICE是语音回复

    @time_checker
    @_check
    def handle_single(self, cmsg: ChatMessage):
        if cmsg.ctype == ContextType.VOICE:
            if conf().get("speech_recognition") != True:
                return
            logger.debug("[WX]receive voice msg: {}".format(cmsg.content))
        elif cmsg.ctype == ContextType.IMAGE:
            logger.debug("[WX]receive image msg: {}".format(cmsg.content))
        else:
            logger.debug(
                "[WX]receive text msg: {}, cmsg={}".format(
                    json.dumps(cmsg._rawmsg, ensure_ascii=False), cmsg
                )
            )
        context = self._compose_context(
            cmsg.ctype, cmsg.content, isgroup=False, msg=cmsg
        )
        if context:
            self.produce(context)

    @time_checker
    @_check
    def handle_group(self, cmsg: ChatMessage):
        if cmsg.ctype == ContextType.VOICE:
            if conf().get("speech_recognition") != True:
                return
            logger.debug("[WX]receive voice for group msg: {}".format(cmsg.content))
        elif cmsg.ctype == ContextType.IMAGE:
            logger.debug("[WX]receive image for group msg: {}".format(cmsg.content))
        else:
            # logger.debug("[WX]receive group msg: {}, cmsg={}".format(json.dumps(cmsg._rawmsg, ensure_ascii=False), cmsg))
            pass
        context = self._compose_context(
            cmsg.ctype, cmsg.content, isgroup=True, msg=cmsg
        )
        if context:
            self.produce(context)

    # 统一的发送函数，每个Channel自行实现，根据reply的type字段发送不同类型的消息
    def send(self, reply: Reply, context: Context):
        receiver = context["receiver"]
        if reply.type == ReplyType.TEXT:
            itchat.send(reply.content, toUserName=receiver)
            logger.info("[WX] sendMsg={}, receiver={}".format(reply, receiver))
        elif reply.type == ReplyType.ERROR or reply.type == ReplyType.INFO:
            itchat.send(reply.content, toUserName=receiver)
            logger.info("[WX] sendMsg={}, receiver={}".format(reply, receiver))
        elif reply.type == ReplyType.VOICE:
            itchat.send_file(reply.content, toUserName=receiver)
            logger.info("[WX] sendFile={}, receiver={}".format(reply.content, receiver))
        elif reply.type == ReplyType.IMAGE_URL:  # 从网络下载图片
            img_url = reply.content
            pic_res = requests.get(img_url, stream=True)
            image_storage = io.BytesIO()
            for block in pic_res.iter_content(1024):
                image_storage.write(block)
            image_storage.seek(0)
            itchat.send_image(image_storage, toUserName=receiver)
            logger.info("[WX] sendImage url={}, receiver={}".format(img_url, receiver))
        elif reply.type == ReplyType.IMAGE:  # 从文件读取图片
            image_storage = reply.content
            image_storage.seek(0)
            itchat.send_image(image_storage, toUserName=receiver)
            logger.info("[WX] sendImage, receiver={}".format(receiver))<|MERGE_RESOLUTION|>--- conflicted
+++ resolved
@@ -20,17 +20,9 @@
 from common.log import logger
 from common.singleton import singleton
 from common.time_check import time_checker
-from config import conf
+from config import conf, get_appdata_dir
 from lib import itchat
 from lib.itchat.content import *
-<<<<<<< HEAD
-=======
-from bridge.reply import *
-from bridge.context import *
-from config import conf, get_data_path
-from common.time_check import time_checker
-from common.expired_dict import ExpiredDict
->>>>>>> fc5d3e4e
 from plugins import *
 
 
@@ -123,27 +115,23 @@
     def startup(self):
         itchat.instance.receivingRetryCount = 600  # 修改断线超时时间
         # login by scan QRCode
-<<<<<<< HEAD
         hotReload = conf().get("hot_reload", False)
-=======
-        hotReload = conf().get('hot_reload', False)
-        status_path = os.path.join(get_data_path(), "itchat.pkl")
->>>>>>> fc5d3e4e
+        status_path = os.path.join(get_appdata_dir(), "itchat.pkl")
         try:
-            itchat.auto_login(enableCmdQR=2, hotReload=hotReload, statusStorageDir=status_path, qrCallback=qrCallback)
+            itchat.auto_login(
+                enableCmdQR=2,
+                hotReload=hotReload,
+                statusStorageDir=status_path,
+                qrCallback=qrCallback,
+            )
         except Exception as e:
             if hotReload:
                 logger.error("Hot reload failed, try to login without hot reload")
                 itchat.logout()
-<<<<<<< HEAD
-                os.remove("itchat.pkl")
+                os.remove(status_path)
                 itchat.auto_login(
                     enableCmdQR=2, hotReload=hotReload, qrCallback=qrCallback
                 )
-=======
-                os.remove(status_path)
-                itchat.auto_login(enableCmdQR=2, hotReload=hotReload, qrCallback=qrCallback)
->>>>>>> fc5d3e4e
             else:
                 raise e
         self.user_id = itchat.instance.storageClass.userName
